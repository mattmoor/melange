--- conflicted
+++ resolved
@@ -15,16 +15,12 @@
 package cli
 
 import (
-<<<<<<< HEAD
 	"fmt"
 	"net/http"
-
-=======
 	"os"
 
 	apko_log "chainguard.dev/apko/pkg/log"
 	"github.com/sirupsen/logrus"
->>>>>>> 029a9274
 	"github.com/spf13/cobra"
 	"sigs.k8s.io/release-utils/version"
 )
@@ -53,13 +49,13 @@
 	return cmd
 }
 
-<<<<<<< HEAD
 type userAgentTransport struct{ t http.RoundTripper }
 
 func (u userAgentTransport) RoundTrip(req *http.Request) (*http.Response, error) {
 	req.Header.Set("User-Agent", fmt.Sprintf("melange/%s", version.GetVersionInfo().GitVersion))
 	return u.t.RoundTrip(req)
-=======
+}
+
 func LogDefault() *logrus.Logger {
 	return &logrus.Logger{
 		Out:       os.Stderr,
@@ -67,5 +63,4 @@
 		Hooks:     make(logrus.LevelHooks),
 		Level:     logrus.InfoLevel,
 	}
->>>>>>> 029a9274
 }